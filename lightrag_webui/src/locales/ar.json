--- conflicted
+++ resolved
@@ -138,14 +138,11 @@
     }
   },
   "graphPanel": {
-<<<<<<< HEAD
     "dataIsTruncated": "تم اقتصار بيانات الرسم البياني على الحد الأقصى للعقد",
     "statusDialog": {
       "title": "إعدادات خادم LightRAG"
     },
-=======
     "legend": "المفتاح",
->>>>>>> 6d49dd5b
     "sideBar": {
       "settings": {
         "settings": "الإعدادات",
